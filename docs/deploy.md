# 部署指南

> 建议大家尽可能的自己去部署，遇到问题在 [GitHub Issues](https://github.com/mylxsw/aidea-server/issues)
> 提出，如果实在懒得搞，可以找我来帮你部署，详情参考 [服务器代部署说明](./deploy-vip.md)。
>
> 由于时间仓促，文档可能尚未详尽，我将在后续逐步补充详细的说明文档。

## 架构草图

![image](https://github.com/mylxsw/aidea-server/assets/2330911/ffb59bb3-46d7-4fe6-a777-b409acff17e2)

## 项目依赖

![image](https://github.com/mylxsw/aidea-server/assets/2330911/43c095f5-4964-46c7-8c50-9b44b6d36fef)

必选依赖

- MySQL 5.7+
- Redis 7.0+ （低版本兼容性未知）
- OpenAI Key
- 七牛云对象存储 Kodo 服务 （需要配置以下图片样式）

  名称 |接口
    :---:|:---:
  avatar | imageView2/1/w/400/h/400/format/webp/q/75
  thumb | imageView2/2/w/1280/h/1280/format/webp/interlace/1/q/80\|imageslim
  thumb_500 | imageView2/2/w/500/h/500/format/webp/q/75
  square_500 | imageView2/1/w/500/h/500/format/jpg/q/75
  fix_square_1024 | imageMogr2/auto-orient/thumbnail/!1024x1024r/gravity/Center/crop/1024x1024/blur/1x0/quality/75
  resize1024x576 | imageView2/1/w/1024/h/576/format/png/q/75
  resize576x1024 | imageView2/1/w/576/h/1024/format/png/q/75
  resize768x768 | imageView2/1/w/768/h/768/format/png/q/75

可选依赖

- 邮件服务器（邮箱登录、注册功能暂未开放）
- 短信服务（如需注册功能，则以下至少有一个）
    - 阿里云短信服务
    - 腾讯云短信服务
- 内容安全检测（使用阿里云的内容安全服务，用于检测提示语中是否包含敏感词汇）
- 有道翻译 API 接口（翻译功能、文生图及图生图提示语中文转英文）
- 百度文心千帆大模型
  Keys，支持以下模型 【[开通指南](https://github.com/mylxsw/aidea-server/wiki/百度文心千帆服务开通指南)】
    - model_ernie_bot_turbo
    - model_ernie_bot
- 阿里灵积平台模型 Keys，支持以下模型
    - qwen-v1
- 讯飞星火大语言模型 Keys，支持以下模型
    - general
    - generalv2
- Anthropic API Keys，支持以下模型
    - claude-instant
    - cluade-2.0
- [DeepAI](https://deepai.org/) 平台 Keys，用于图片超分辨率、上色
- [Stability AI](https://stability.ai/) Stable Diffusion 官方提供的 API，用于 SDXL 1.0 模型文生图、图生图
- [Leap](https://tryleap.ai/) 平台 Keys，用于 Leap 平台提供的文生图、图生图模型
- [Fromston](https://fromston.6pen.art/) 国内 6pen 团队提供的 Keys，用于文生图、图生图模型
- [getimg.ai](https://getimg.ai/tools/api) 平台 Keys，用于文生图、图生图模型
- [支付宝在线支付](./alipay-configuration.md)

## 部署步骤

### 1. 初始化 MySQL 数据库

创建数据库

```sql
CREATE DATABASE aidea_server CHARSET utf8mb4;
```

自 2023 年 11 月 29 日起，新装用户不需要执行下面的步骤，数据库迁移将自动完成，无需人为干预。

> 老用户依然需要将这里面所有的 sql 依次执行，直到 `2023112901-mix.sql` 文件为止，然后在配置文件 config.yaml
> 中，增加配置 `enable-migrate: true`，此后版本升级不在需要手动执行 SQL。
>
> 请注意：老用户一定要先执行完所有的 SQL 后再修改配置文件增加 `enable-migrate: true`！

按顺序执行 **migrate/sql/*.sql** 文件，完成数据库的初始化。

这里以 MySQL 命令行的方式为例：

```bash
mysql> CREATE DATABASE aidea_server CHARSET utf8mb4;
mysql> USE aidea_server;
mysql> SOURCE /Users/mylxsw/Workspace/codes/ai/ai-server/migrate/sql/2023090801-ddl.sql;
mysql> SOURCE /Users/mylxsw/Workspace/codes/ai/ai-server/migrate/sql/2023090802-dml.sql;
mysql> SOURCE /Users/mylxsw/Workspace/codes/ai/ai-server/migrate/sql/2023092501-dml.sql;
...
```

> 注意：在 migrate/sql 目录中包含很多 `.sql` 的文件，你需要按照时间顺序依次执行所有的 SQL 文件，以完成数据库的初始化。

### 2. 创建配置文件

以 **config.yaml** 为范例，修改配置文件，放置在服务器的任意目录（建议目录 `/etc/aidea-server.yaml`）。

> 完整配置选项参考 [config/flag.go](https://github.com/mylxsw/aidea-server/blob/master/config/flag.go) 文件。

### 3. 启动服务

将编译好的软件包放置在服务器的任意目录（建议目录 `/usr/local/bin/aidea-server`），执行以下命令启动服务

```bash
/usr/local/bin/aidea-server --conf /etc/aidea-server.yaml
```

> 也可以使用 Docker 容器启动服务，该部分文档待补充。

## 常见问题

1. 部署过程中遇到问题，不知道该如何解决

   请在 [GitHub Issues](https://github.com/mylxsw/aidea-server/issues) 提出你的问题，有时间的时候我会尽快回复。
2. 部署文档不详细，什么时候补充？

   有空的时候会补充，但是不保证时间，大家普遍遇到的问题会随时更新。
3. 是否支持 Docker 一键部署？

   有，在这里 [mylxsw/aidea-docker](https://github.com/mylxsw/aidea-docker)。
4. 部署了服务端之后，客户端要怎么修改才能使用自己的服务端呢？

   请 Fork 项目 [mylxsw/aidea](https://github.com/mylxsw/aidea)，然后修改 `lib/helper/constant.dart`
   文件，找到 `apiServerURL` 常量，修改为自己服务器的地址，然后重新打包客户端即可。

    ```dart
    // API 服务器地址
    const apiServerURL = 'https://api.aidea.com';
    ```
5. 有没有详细的数据库设计文档？

   没有，但是有一份简要版的说明文档，参考 [常用表结构](./table-tutorials.md)
6. 我不想自己安装，能否帮我部署一套？

   建议大家尽可能的自己去部署，遇到问题在 [GitHub Issues](https://github.com/mylxsw/aidea-server/issues)
   提出，如果实在懒得搞，可以找我来帮你部署，详情参考 [服务器代部署说明](./deploy-vip.md)。

<<<<<<< HEAD
6. 七牛云对象存储 Kodo 在哪里配置图片样式？

    ![image](https://github.com/mylxsw/aidea-server/assets/2330911/5a450205-66aa-4f26-9dc3-d4696a2abfae)
=======
7. 新用户没有智慧果，无法使用聊天功能

   请在数据库中，参考 `users` 表和 `quota` 表，手动为用户添加智慧果。
>>>>>>> 3eef705b
<|MERGE_RESOLUTION|>--- conflicted
+++ resolved
@@ -134,12 +134,10 @@
    建议大家尽可能的自己去部署，遇到问题在 [GitHub Issues](https://github.com/mylxsw/aidea-server/issues)
    提出，如果实在懒得搞，可以找我来帮你部署，详情参考 [服务器代部署说明](./deploy-vip.md)。
 
-<<<<<<< HEAD
-6. 七牛云对象存储 Kodo 在哪里配置图片样式？
+7. 七牛云对象存储 Kodo 在哪里配置图片样式？
 
     ![image](https://github.com/mylxsw/aidea-server/assets/2330911/5a450205-66aa-4f26-9dc3-d4696a2abfae)
-=======
-7. 新用户没有智慧果，无法使用聊天功能
 
-   请在数据库中，参考 `users` 表和 `quota` 表，手动为用户添加智慧果。
->>>>>>> 3eef705b
+8. 新用户没有智慧果，无法使用聊天功能
+
+   请在数据库中，参考 `users` 表和 `quota` 表，手动为用户添加智慧果。